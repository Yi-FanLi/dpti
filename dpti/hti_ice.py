#!/usr/bin/env python3

import argparse
import json
import os

import numpy as np
import scipy.constants as pc

from dpti import einstein, hti
from dpti.lib import lmp


def _main():
    parser = argparse.ArgumentParser(
        description="Compute free energy of ice by Hamiltonian TI"
    )
    main_subparsers = parser.add_subparsers(
        title="modules",
        description="the subcommands of dpti",
        help="module-level help",
        dest="module",
        required=True,
    )
    add_subparsers(main_subparsers)
    args = parser.parse_args()
    exec_args(args, parser)


def exec_args(args, parser):
    if hasattr(args, "func"):
        args.func(args)
    else:
        parser.print_help()


def add_module_subparsers(main_subparsers):
    module_parser = main_subparsers.add_parser(
        "hti_ice", help="Hamiltonian thermodynamic integration for ice"
    )
    module_subparsers = module_parser.add_subparsers(
        help="commands of Hamiltonian thermodynamic integration for ice",
        dest="command",
        required=True,
    )
    add_subparsers(module_subparsers)


def add_subparsers(module_subparsers):
    parser_gen = module_subparsers.add_parser("gen", help="Generate a job")
    parser_gen.add_argument("PARAM", type=str, help="json parameter file")
    parser_gen.add_argument(
        "-o",
        "--output",
        type=str,
        default="new_job",
        help="the output folder for the job",
    )
    parser_gen.add_argument(
        "-s",
        "--switch",
        type=str,
        default="one-step",
        choices=["one-step", "two-step", "three-step"],
        help="one-step: switching on DP and switching off spring simultanenously.\
                            two-step: 1 switching on DP, 2 switching off spring.\n\
                            three-step: 1 switching on soft LJ, 2 switching on DP, 3 switching off spring and soft LJ.",
    )
    parser_gen.set_defaults(func=handle_gen)

    parser_compute = module_subparsers.add_parser(
        "compute", help="Compute the result of a job"
    )
    parser_compute.add_argument("JOB", type=str, help="folder of the job")
    parser_compute.add_argument(
        "-t",
        "--type",
        type=str,
        default="helmholtz",
        choices=["helmholtz", "gibbs"],
        help="the type of free energy",
    )
    parser_compute.add_argument(
        "-m",
        "--inte-method",
        type=str,
        default="inte",
        choices=["inte", "mbar"],
        help="the method of thermodynamic integration",
    )
    parser_compute.add_argument(
        "-d",
        "--disorder-corr",
        action="store_true",
        help="apply disorder correction for ice",
    )
    parser_compute.add_argument(
        "-p",
        "--partial-disorder",
        type=str,
        choices=["3", "5"],
        help="apply partial disorder correction for ice",
    )
    parser_compute.add_argument(
        "-s",
        "--scheme",
        type=str,
        default="simpson",
        help="the numeric integration scheme",
    )
    parser_compute.add_argument(
        "-S",
        "--shift",
        type=float,
        default=0.0,
        help="a constant shift in the energy/mole computation, will be removed from FE",
    )
    parser_compute.add_argument(
        "-g",
        "--pv",
        type=float,
        default=None,
        help="press*vol value override to calculate Gibbs free energy",
    )
    parser_compute.add_argument(
        "-G", "--pv-err", type=float, default=None, help="press*vol error"
    )
    parser_compute.set_defaults(func=handle_compute)

    parser_refine = module_subparsers.add_parser(
        "refine", help="Refine the grid of a job"
    )
    parser_refine.add_argument(
        "-i", "--input", type=str, required=True, help="input job"
    )
    parser_refine.add_argument(
        "-o", "--output", type=str, required=True, help="output job"
    )
    parser_refine.add_argument(
        "-e", "--error", type=float, required=True, help="the error required"
    )
    parser_refine.add_argument(
        "-p", "--print", action="store_true", help="print the refinement and exit"
    )
    parser_refine.set_defaults(func=handle_refine)


def handle_gen(args):
    output = args.output
    with open(args.PARAM) as j:
        jdata = json.load(j)
    if "crystal" in jdata and jdata["crystal"] == "frenkel":
        print("# gen task with Frenkel's Einstein crystal")
    else:
        print("# gen task with Vega's Einstein molecule")
    hti.make_tasks(output, jdata, "einstein", args.switch)


def handle_refine(args):
    hti.refine_task(args.input, args.output, args.error, args.print)


def handle_compute(args):
    job = args.JOB
    jdata = json.load(open(os.path.join(job, "in.json")))
    fp_conf = open(os.path.join(args.JOB, "conf.lmp"))
    sys_data = lmp.to_system_data(fp_conf.read().split("\n"))
    natoms = sum(sys_data["atom_numbs"])
    if "copies" in jdata:
        natoms *= np.prod(jdata["copies"])
    nmols = natoms // 3
    # compute e0
    if "crystal" not in jdata:
        jdata["crystal"] = "vega"
    crystal = jdata["crystal"]
    if crystal == "vega":
        e0 = einstein.free_energy(job) * 3
    else:
        e0 = einstein.frenkel(job) * 3
    # compute Paulin estimate for disordered entropy
    if args.disorder_corr:
        temp = jdata["temp"]
        if args.partial_disorder is not None:
            if args.partial_disorder == "5":
                pauling_corr = -pc.Boltzmann * temp / pc.electron_volt * 0.3817
                note_pauling = "(ice5)"
            elif args.partial_disorder == "3":
                pauling_corr = -pc.Boltzmann * temp / pc.electron_volt * 0.3686
                note_pauling = "(ice3)"
            else:
                raise RuntimeError(f"unknow partial_disorder {args.partial_disorder}")
        else:
            pauling_corr = -pc.Boltzmann * temp / pc.electron_volt * np.log(1.5)
            note_pauling = "      "
        e0 += pauling_corr
    else:
        note_pauling = "      "
        pauling_corr = 0
    # compute integration
    de, de_err, thermo_info = hti.post_tasks(
        job, jdata, natoms=nmols, method=args.inte_method, scheme=args.scheme
    )
    info = thermo_info.copy()
    # printing
    print_format = "%20.12f  %10.3e  %10.3e"
    hti.print_thermo_info(thermo_info)
    if crystal == "vega":
        print("# free ener of Einstein Mole: %20.8f" % (e0))
    else:
        print("# free ener of Einstein Crys: %20.8f" % (e0))
    print(f"# Pauling corr {note_pauling}:        {pauling_corr:20.8f}")
    print(
        ("# fe integration              " + print_format) % (de, de_err[0], de_err[1])
    )
    print("# fe const shift              %20.12f" % args.shift)
    # if args.type == 'helmholtz' :
    print("# Helmholtz free ener per mol (stat_err inte_err) [eV]:")
    print(print_format % (e0 + de - args.shift, de_err[0], de_err[1]))
    if args.type == "helmholtz":
        e1 = e0 + de - args.shift
        e1_err = de_err[0]
    elif args.type == "gibbs":
        if args.pv is not None:
            pv = args.pv
            print(f"# use manual pv=={pv}")
        else:
            pv = thermo_info["pv"]
        if args.pv_err is not None:
            pv_err = args.pv_err
            print(f"# use manual pv_err=={pv_err}")
        else:
            pv_err = thermo_info["pv_err"]
        e1 = e0 + de + pv - args.shift
        e1_err = np.sqrt(de_err[0] ** 2 + pv_err**2)
        print("# Gibbs free ener per mol (stat_err inte_err) [eV]:")
        print(print_format % (e1, e1_err, de_err[1]))
        info["pv"] = pv
        info["pv_err"] = pv_err
    else:
<<<<<<< HEAD
        raise RuntimeError("known free energy type")
=======
        raise RuntimeError("unknown free energy type")
>>>>>>> bf4cbf55
    free_energy_type = args.type
    info["free_energy_type"] = free_energy_type
    # info['de'] = de
    # info['de_err'] = de_err
    info["e1"] = e1
    info["e1_err"] = e1_err
    with open(os.path.join(job, "result.json"), "w") as result:
        result.write(json.dumps(info))
    return info


if __name__ == "__main__":
    _main()<|MERGE_RESOLUTION|>--- conflicted
+++ resolved
@@ -237,11 +237,7 @@
         info["pv"] = pv
         info["pv_err"] = pv_err
     else:
-<<<<<<< HEAD
-        raise RuntimeError("known free energy type")
-=======
         raise RuntimeError("unknown free energy type")
->>>>>>> bf4cbf55
     free_energy_type = args.type
     info["free_energy_type"] = free_energy_type
     # info['de'] = de
