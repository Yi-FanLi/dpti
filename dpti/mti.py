--- conflicted
+++ resolved
@@ -164,10 +164,7 @@
         settings = {}
         if path == "t":
             temp = temp_list[ii]
-            pres = pres
-<<<<<<< HEAD
         elif path == "p":
-            temp = temp
             pres = pres_list[ii]
         else:
             raise RuntimeError("unsupported path")
@@ -184,61 +181,6 @@
                     nbead_abs_dir = create_path(nbead_dir)
                     settings["nbead"] = nbead_list[kk]
                     relative_link_file(equi_conf, nbead_abs_dir)
-=======
-            settings["temp"] = temp
-            settings["pres"] = pres
-            if job_type == "nbead_convergence":
-                for jj in range(len(mass_scale_y_list)):
-                    mass_scale_y_dir = os.path.join(
-                        task_abs_dir, "mass_scale_y.%06d" % jj
-                    )
-                    mass_scale_y_abs_dir = create_path(mass_scale_y_dir)
-                    settings["mass_scale_y"] = mass_scale_y_list[jj]
-                    settings["mass_scale"] = mass_scales[jj]
-                    for kk in range(len(nbead_list)):
-                        nbead_dir = os.path.join(
-                            mass_scale_y_abs_dir, "nbead.%06d" % kk
-                        )
-                        nbead_abs_dir = create_path(nbead_dir)
-                        settings["nbead"] = nbead_list[kk]
-                        relative_link_file(equi_conf, nbead_abs_dir)
-                        task_model = model
-                        if model:
-                            relative_link_file(model, nbead_abs_dir)
-                            task_model = os.path.basename(model)
-                        lmp_str = _gen_lammps_input(
-                            os.path.basename(equi_conf),
-                            mass_map,
-                            mass_scales[jj],
-                            task_model,
-                            nbead_list[kk],
-                            nsteps,
-                            timestep,
-                            ens,
-                            temp_list[ii],
-                            pres=pres,
-                            tau_t=tau_t,
-                            thermo_freq=thermo_freq,
-                            dump_freq=dump_freq,
-                            copies=copies,
-                        )
-                        with open(os.path.join(nbead_abs_dir, "in.lmp"), "w") as f:
-                            f.write(lmp_str)
-                        with open(
-                            os.path.join(nbead_abs_dir, "settings.json"), "w"
-                        ) as f:
-                            json.dump(settings, f, indent=4)
-            elif job_type == "mass_ti":
-                for jj in range(len(mass_scale_y_list)):
-                    mass_scale_y_dir = os.path.join(
-                        task_abs_dir, "mass_scale_y.%06d" % jj
-                    )
-                    mass_scale_y_abs_dir = create_path(mass_scale_y_dir)
-                    settings["mass_scale_y"] = mass_scale_y_list[jj]
-                    settings["mass_scale"] = mass_scales[jj]
-                    settings["nbead"] = nbead_list[jj]
-                    relative_link_file(equi_conf, mass_scale_y_abs_dir)
->>>>>>> 65b69bc1
                     task_model = model
                     if model:
                         relative_link_file(model, nbead_abs_dir)
@@ -261,13 +203,9 @@
                     )
                     with open(os.path.join(nbead_abs_dir, "in.lmp"), "w") as f:
                         f.write(lmp_str)
-<<<<<<< HEAD
-                    with open(os.path.join(nbead_abs_dir, "settings.json"), "w") as f:
-=======
                     with open(
                         os.path.join(mass_scale_y_abs_dir, "settings.json"), "w"
                     ) as f:
->>>>>>> 65b69bc1
                         json.dump(settings, f, indent=4)
         elif job_type == "mass_ti":
             for jj in range(len(mass_scale_y_list)):
